--- conflicted
+++ resolved
@@ -307,12 +307,9 @@
             mode: {``"bilinear"``, ``"nearest"``}
                 Interpolation mode to calculate output values. Defaults to ``"bilinear"``.
                 See also: https://pytorch.org/docs/stable/generated/torch.nn.functional.grid_sample.html
-<<<<<<< HEAD
-=======
                 When `USE_COMPILED` is `True`, this argument uses
                 ``"nearest"``, ``"bilinear"``, ``"bicubic"`` to indicate 0, 1, 3 order interpolations.
                 See also: https://docs.monai.io/en/stable/networks.html#grid-pull
->>>>>>> 9ae183ba
             padding_mode: {``"zeros"``, ``"border"``, ``"reflection"``}
                 Padding mode for outside grid values. Defaults to ``"border"``.
                 See also: https://pytorch.org/docs/stable/generated/torch.nn.functional.grid_sample.html
@@ -352,12 +349,9 @@
             mode: {``"bilinear"``, ``"nearest"``}
                 Interpolation mode to calculate output values. Defaults to ``self.mode``.
                 See also: https://pytorch.org/docs/stable/generated/torch.nn.functional.grid_sample.html
-<<<<<<< HEAD
-=======
                 When `USE_COMPILED` is `True`, this argument uses
                 ``"nearest"``, ``"bilinear"``, ``"bicubic"`` to indicate 0, 1, 3 order interpolations.
                 See also: https://docs.monai.io/en/stable/networks.html#grid-pull
->>>>>>> 9ae183ba
             padding_mode: {``"zeros"``, ``"border"``, ``"reflection"``}
                 Padding mode for outside grid values. Defaults to ``self.padding_mode``.
                 See also: https://pytorch.org/docs/stable/generated/torch.nn.functional.grid_sample.html
@@ -523,11 +517,7 @@
                 data_array = data_array.permute(full_transpose.tolist())  # type: ignore
             else:
                 data_array = data_array.transpose(full_transpose)  # type: ignore
-<<<<<<< HEAD
-        out, *_ = convert_to_dst_type(src=data_array, dst=data_array)  # type: ignore
-=======
         out, *_ = convert_to_dst_type(src=data_array, dst=data_array)
->>>>>>> 9ae183ba
         new_affine = to_affine_nd(affine_np, new_affine)
         new_affine, *_ = convert_to_dst_type(src=new_affine, dst=affine, dtype=torch.float32)
 
@@ -669,11 +659,7 @@
             See also: https://pytorch.org/docs/stable/generated/torch.nn.functional.grid_sample.html
         align_corners: Defaults to False.
             See also: https://pytorch.org/docs/stable/generated/torch.nn.functional.grid_sample.html
-<<<<<<< HEAD
-        dtype: data type for resampling computation. Defaults to ``np.float64`` for best precision.
-=======
         dtype: data type for resampling computation. Defaults to ``np.float32``.
->>>>>>> 9ae183ba
             If None, use the data type of input data. To be compatible with other modules,
             the output data type is always ``np.float32``.
     """
@@ -979,11 +965,7 @@
             See also: https://pytorch.org/docs/stable/generated/torch.nn.functional.grid_sample.html
         align_corners: Defaults to False.
             See also: https://pytorch.org/docs/stable/generated/torch.nn.functional.grid_sample.html
-<<<<<<< HEAD
-        dtype: data type for resampling computation. Defaults to ``np.float64`` for best precision.
-=======
         dtype: data type for resampling computation. Defaults to ``np.float32``.
->>>>>>> 9ae183ba
             If None, use the data type of input data. To be compatible with other modules,
             the output data type is always ``np.float32``.
     """
@@ -1556,8 +1538,6 @@
             padding_mode: {``"zeros"``, ``"border"``, ``"reflection"``}
                 Padding mode for outside grid values. Defaults to ``"border"``.
                 See also: https://pytorch.org/docs/stable/generated/torch.nn.functional.grid_sample.html
-<<<<<<< HEAD
-=======
                 When `USE_COMPILED` is `True`, this argument uses
                 ``"nearest"``, ``"bilinear"``, ``"bicubic"`` to indicate 0, 1, 3 order interpolations.
                 See also: https://docs.monai.io/en/stable/networks.html#grid-pull
@@ -1565,7 +1545,6 @@
                 `[0, size - 1]` (for ``monai/csrc`` implementation) or
                 `[-1, 1]` (for torch ``grid_sample`` implementation) to be compatible with the underlying
                 resampling API.
->>>>>>> 9ae183ba
             device: device on which the tensor will be allocated.
             dtype: data type for resampling computation. Defaults to ``np.float64`` for best precision.
                 If ``None``, use the data type of input data. To be compatible with other modules,
@@ -1599,11 +1578,6 @@
             mode: {``"bilinear"``, ``"nearest"``}
                 Interpolation mode to calculate output values. Defaults to ``self.mode``.
                 See also: https://pytorch.org/docs/stable/generated/torch.nn.functional.grid_sample.html
-<<<<<<< HEAD
-            padding_mode: {``"zeros"``, ``"border"``, ``"reflection"``}
-                Padding mode for outside grid values. Defaults to ``self.padding_mode``.
-                See also: https://pytorch.org/docs/stable/generated/torch.nn.functional.grid_sample.html
-=======
                 When `USE_COMPILED` is `True`, this argument uses
                 ``"nearest"``, ``"bilinear"``, ``"bicubic"`` to indicate 0, 1, 3 order interpolations.
                 See also: https://docs.monai.io/en/stable/networks.html#grid-pull
@@ -1615,30 +1589,10 @@
 
         See also:
             :py:const:`monai.config.USE_COMPILED`
->>>>>>> 9ae183ba
         """
         if grid is None:
             raise ValueError("Unknown grid.")
         _device = img.device if isinstance(img, torch.Tensor) else self.device
-<<<<<<< HEAD
-        img_t: torch.Tensor
-        grid_t: torch.Tensor
-        img_t, *_ = convert_data_type(img, torch.Tensor, device=_device, dtype=torch.float32)  # type: ignore
-        grid_t, *_ = convert_to_dst_type(grid, img_t)  # type: ignore
-
-        if USE_COMPILED:
-            for i, dim in enumerate(img_t.shape[1:]):
-                grid_t[i] += (dim - 1.0) / 2.0
-            grid_t = grid_t[:-1] / grid_t[-1:]
-            grid_t = grid_t.permute(list(range(grid_t.ndimension()))[1:] + [0])
-            _padding_mode = look_up_option(
-                self.padding_mode if padding_mode is None else padding_mode, GridSamplePadMode
-            ).value
-            if _padding_mode == "zeros":
-                bound = 7
-            elif _padding_mode == "border":
-                bound = 0
-=======
         _dtype = dtype or self.dtype or img.dtype
         img_t, *_ = convert_data_type(img, torch.Tensor, device=_device, dtype=_dtype)
         grid_t = convert_to_dst_type(grid, img_t)[0]
@@ -1660,25 +1614,9 @@
                 interp = 3
             elif _interp_mode == "bilinear":
                 interp = 1
->>>>>>> 9ae183ba
             else:
                 interp = _interp_mode  # type: ignore
             out = grid_pull(
-<<<<<<< HEAD
-                img_t.unsqueeze(0),
-                grid_t.unsqueeze(0),
-                bound=bound,
-                extrapolate=True,
-                interpolation=1 if _interp_mode == "bilinear" else _interp_mode,
-            )[0]
-        else:
-            for i, dim in enumerate(img_t.shape[1:]):
-                grid_t[i] = 2.0 * grid_t[i] / (dim - 1.0)
-            grid_t = grid_t[:-1] / grid_t[-1:]
-            index_ordering: List[int] = list(range(img_t.ndimension() - 2, -1, -1))
-            grid_t = grid_t[index_ordering]
-            grid_t = grid_t.permute(list(range(grid_t.ndimension()))[1:] + [0])
-=======
                 img_t.unsqueeze(0), grid_t.unsqueeze(0), bound=bound, extrapolate=True, interpolation=interp
             )[0]
         else:
@@ -1687,7 +1625,6 @@
                     grid_t[i] = 2.0 / (max(2, dim) - 1.0) * grid_t[i] / grid_t[-1:]
             index_ordering: List[int] = list(range(sr - 1, -1, -1))
             grid_t = moveaxis(grid_t[index_ordering], 0, -1)  # type: ignore
->>>>>>> 9ae183ba
             out = torch.nn.functional.grid_sample(
                 img_t.unsqueeze(0),
                 grid_t.unsqueeze(0),
@@ -1757,11 +1694,6 @@
             mode: {``"bilinear"``, ``"nearest"``}
                 Interpolation mode to calculate output values. Defaults to ``"bilinear"``.
                 See also: https://pytorch.org/docs/stable/generated/torch.nn.functional.grid_sample.html
-<<<<<<< HEAD
-            padding_mode: {``"zeros"``, ``"border"``, ``"reflection"``}
-                Padding mode for outside grid values. Defaults to ``"reflection"``.
-                See also: https://pytorch.org/docs/stable/generated/torch.nn.functional.grid_sample.html
-=======
                 When `USE_COMPILED` is `True`, this argument uses
                 ``"nearest"``, ``"bilinear"``, ``"bicubic"`` to indicate 0, 1, 3 order interpolations.
                 See also: https://docs.monai.io/en/stable/networks.html#grid-pull
@@ -1773,7 +1705,6 @@
                 If the coordinates are generated by ``monai.transforms.utils.create_grid``
                 and the ``affine`` doesn't include the normalization, this argument should be set to ``True``.
                 If the output `self.affine_grid` is already normalized, this argument should be set to ``False``.
->>>>>>> 9ae183ba
             device: device on which the tensor will be allocated.
             dtype: data type for resampling computation. Defaults to ``np.float32``.
                 If ``None``, use the data type of input data. To be compatible with other modules,
@@ -1817,12 +1748,9 @@
             mode: {``"bilinear"``, ``"nearest"``}
                 Interpolation mode to calculate output values. Defaults to ``self.mode``.
                 See also: https://pytorch.org/docs/stable/generated/torch.nn.functional.grid_sample.html
-<<<<<<< HEAD
-=======
                 When `USE_COMPILED` is `True`, this argument uses
                 ``"nearest"``, ``"bilinear"``, ``"bicubic"`` to indicate 0, 1, 3 order interpolations.
                 See also: https://docs.monai.io/en/stable/networks.html#grid-pull
->>>>>>> 9ae183ba
             padding_mode: {``"zeros"``, ``"border"``, ``"reflection"``}
                 Padding mode for outside grid values. Defaults to ``self.padding_mode``.
                 See also: https://pytorch.org/docs/stable/generated/torch.nn.functional.grid_sample.html
